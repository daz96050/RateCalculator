{
  "name": "RateCalculator",
<<<<<<< HEAD
  "version": "3.2.8",
=======
  "version": "3.3.0",
>>>>>>> ef2a1a01
  "title": "Rate Calculator",
  "description": "Calculate maximum production and consumption rates for the selected machines.",
  "author": "raiguard",
  "contact": "https://github.com/raiguard/RateCalculator",
  "homepage": "https://github.com/raiguard/RateCalculator",
<<<<<<< HEAD
  "factorio_version": "1.1",
  "dependencies": ["base >= 1.1.101", "flib >= 0.12.9"],
  "package": {
    "git_publish_branch": "master",
    "ignore": ["crowdin.yml", "imgui.ini", "screenshots/*"],
    "scripts": {
      "prepublish": "factorio-crowdin-sync"
    },
    "sync_portal_details": true
  }
=======
  "factorio_version": "2.0",
  "dependencies": ["base >= 2.0.0", "flib >= 0.15.0"]
>>>>>>> ef2a1a01
}<|MERGE_RESOLUTION|>--- conflicted
+++ resolved
@@ -1,18 +1,13 @@
 {
   "name": "RateCalculator",
-<<<<<<< HEAD
-  "version": "3.2.8",
-=======
   "version": "3.3.0",
->>>>>>> ef2a1a01
   "title": "Rate Calculator",
   "description": "Calculate maximum production and consumption rates for the selected machines.",
   "author": "raiguard",
   "contact": "https://github.com/raiguard/RateCalculator",
   "homepage": "https://github.com/raiguard/RateCalculator",
-<<<<<<< HEAD
-  "factorio_version": "1.1",
-  "dependencies": ["base >= 1.1.101", "flib >= 0.12.9"],
+  "factorio_version": "2.0",
+  "dependencies": ["base >= 2.0.0", "flib >= 0.15.0"]
   "package": {
     "git_publish_branch": "master",
     "ignore": ["crowdin.yml", "imgui.ini", "screenshots/*"],
@@ -21,8 +16,4 @@
     },
     "sync_portal_details": true
   }
-=======
-  "factorio_version": "2.0",
-  "dependencies": ["base >= 2.0.0", "flib >= 0.15.0"]
->>>>>>> ef2a1a01
 }