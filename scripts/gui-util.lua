<<<<<<< HEAD
local flib_dictionary = require("__flib__.dictionary-lite")
=======
local flib_dictionary = require("__flib__.dictionary")
>>>>>>> ef2a1a01
local flib_math = require("__flib__.math")

--- @alias DivisorSource
--- | "inserter_divisor"
--- | "materials_divisor",
--- | "transport_belt_divisor"

--- @class TimescaleData
--- @field divisor_required boolean?
--- @field divisor_source DivisorSource
--- @field multiplier double?
--- @field prefer_si boolean?
--- @field type_filter string?
--- @field suffix LocalisedString?

--- @class GuiUtil
local gui_util = {}

function gui_util.build_divisor_filters()
  --- @type EntityPrototypeFilter[]
  local materials = {}
  for _, entity in
    pairs(prototypes.get_entity_filtered({
      { filter = "type", type = "container" },
      { filter = "type", type = "logistic-container" },
    }))
  do
    local stacks = entity.get_inventory_size(defines.inventory.chest)
    if stacks and stacks > 0 and entity.group.name ~= "other" and entity.group.name ~= "environment" then
      materials[#materials + 1] = { filter = "name", name = entity.name }
    end
  end
  for _, entity in pairs(prototypes.get_entity_filtered({ { filter = "type", type = "cargo-wagon" } })) do
    local stacks = entity.get_inventory_size(defines.inventory.cargo_wagon)
    if stacks > 0 and entity.group.name ~= "other" and entity.group.name ~= "environment" then
      materials[#materials + 1] = { filter = "name", name = entity.name }
    end
  end
  for _, entity in
    pairs(prototypes.get_entity_filtered({
      { filter = "type", type = "storage-tank" },
      { filter = "type", type = "fluid-wagon" },
    }))
  do
    local capacity = entity.fluid_capacity
    if capacity > 0 and entity.group.name ~= "other" and entity.group.name ~= "environment" then
      materials[#materials + 1] = { filter = "name", name = entity.name }
    end
  end

  --- @type table<DivisorSource, EntityPrototypeFilter[]>
  storage.elem_filters = {
    inserter_divisor = { { filter = "type", type = "inserter" } },
    materials_divisor = materials,
    transport_belt_divisor = { { filter = "type", type = "transport-belt" } },
  }
end

function gui_util.build_dictionaries()
  flib_dictionary.new("search")
  for name, prototype in pairs(prototypes.fluid) do
    flib_dictionary.add("search", "fluid/" .. name, prototype.localised_name)
  end
  for name, prototype in pairs(prototypes.item) do
    flib_dictionary.add("search", "item/" .. name, prototype.localised_name)
  end
end

--- @param inserter LuaEntityPrototype
--- @return double
function gui_util.calc_inserter_cycles_per_second(inserter)
  local pickup_vector = inserter.inserter_pickup_position --[[@as Vector]]
  local drop_vector = inserter.inserter_drop_position --[[@as Vector]]
  local pickup_x, pickup_y, drop_x, drop_y = pickup_vector[1], pickup_vector[2], drop_vector[1], drop_vector[2]
  local pickup_length = math.sqrt(pickup_x * pickup_x + pickup_y * pickup_y)
  local drop_length = math.sqrt(drop_x * drop_x + drop_y * drop_y)
  -- Get angle from the dot product
  -- XXX: Imprecision can make this return slightly outside the allowed bounds for acos, so clamp it
  local norm_dot = flib_math.clamp((pickup_x * drop_x + pickup_y * drop_y) / (pickup_length * drop_length), -1, 1)
  local angle = math.acos(norm_dot)
  -- Rotation speed is in full circles per tick
  -- TODO: Select quality
  local ticks_per_cycle = 2 * math.ceil(angle / (math.pi * 2) / inserter.get_inserter_rotation_speed())
  local extension_time = 2 * math.ceil(math.abs(pickup_length - drop_length) / inserter.get_inserter_extension_speed())
  if ticks_per_cycle < extension_time then
    ticks_per_cycle = extension_time
  end
  return 60 / ticks_per_cycle -- 60 = ticks per second
end

--- @param self GuiData
--- @return double|uint?, string?, boolean?, uint?
function gui_util.get_divisor(self)
  local timescale_data = gui_util.timescale_data[self.selected_timescale]
  local type_filter

  --- @type double|uint?
  local divisor
  --- @type string?
  local divisor_source = timescale_data.divisor_source
  if not divisor_source then
    return
  end

  --- @type string?
  local divisor_name = self[divisor_source]
  if not divisor_name then
    return
  end
  if timescale_data.divisor_required and not divisor_name then
    local entities = prototypes.get_entity_filtered(storage.elem_filters[timescale_data.divisor_source])
    -- LuaCustomTable does not work with next()
    for name in pairs(entities) do
      divisor_name = name
      break
    end
  end

  local inserter_stack_size = 0
  local divide_stacks = false
  if divisor_name then
    local prototype = prototypes.entity[divisor_name]
    if prototype.type == "container" or prototype.type == "logistic-container" then
      divisor = prototype.get_inventory_size(defines.inventory.chest)
      type_filter = "item"
      divide_stacks = true
    elseif prototype.type == "cargo-wagon" then
      divisor = prototype.get_inventory_size(defines.inventory.cargo_wagon)
      type_filter = "item"
      divide_stacks = true
    elseif prototype.type == "storage-tank" or prototype.type == "fluid-wagon" then
      divisor = prototype.fluid_capacity
      type_filter = "fluid"
    elseif prototype.type == "transport-belt" then
      divisor = prototype.belt_speed * 480
      type_filter = "item"
    elseif prototype.type == "inserter" then
<<<<<<< HEAD
      divisor = gui_util.calc_inserter_cycles_per_second(prototype)
      if prototype.stack then
        inserter_stack_size = 1 + prototype.inserter_stack_size_bonus + self.player.force.stack_inserter_capacity_bonus
=======
      local cycles_per_second = gui_util.calc_inserter_cycles_per_second(prototype)
      if prototype.bulk then
        divisor = cycles_per_second
          * (1 + prototype.inserter_stack_size_bonus + self.player.force.bulk_inserter_capacity_bonus)
>>>>>>> ef2a1a01
      else
        inserter_stack_size = 1 + prototype.inserter_stack_size_bonus + self.player.force.inserter_stack_size_bonus
      end
      type_filter = "item"
    end
  end

  return divisor, type_filter, divide_stacks, inserter_stack_size
end

--- @param filters EntityPrototypeFilter[]
function gui_util.get_first_prototype(filters)
  -- XXX: next() doesn't work on LuaCustomTable
  for name in pairs(prototypes.get_entity_filtered(filters)) do
    return name
  end
end

--- @type table<Timescale, TimescaleData>
gui_util.timescale_data = {
  ["per-second"] = { divisor_source = "materials_divisor", multiplier = 1 },
  ["per-minute"] = { divisor_source = "materials_divisor", multiplier = 60 },
  ["per-hour"] = { divisor_source = "materials_divisor", multiplier = 60 * 60 },
  ["transport-belts"] = { divisor_required = true, divisor_source = "transport_belt_divisor", type_filter = "item" },
  ["inserters"] = { divisor_required = true, divisor_source = "inserter_divisor", type_filter = "item" },
}

--- @type Timescale[]
gui_util.ordered_timescales = {
  "per-second",
  "per-minute",
  "per-hour",
  "transport-belts",
  "inserters",
}

return gui_util<|MERGE_RESOLUTION|>--- conflicted
+++ resolved
@@ -1,8 +1,4 @@
-<<<<<<< HEAD
-local flib_dictionary = require("__flib__.dictionary-lite")
-=======
 local flib_dictionary = require("__flib__.dictionary")
->>>>>>> ef2a1a01
 local flib_math = require("__flib__.math")
 
 --- @alias DivisorSource
@@ -140,16 +136,10 @@
       divisor = prototype.belt_speed * 480
       type_filter = "item"
     elseif prototype.type == "inserter" then
-<<<<<<< HEAD
-      divisor = gui_util.calc_inserter_cycles_per_second(prototype)
-      if prototype.stack then
-        inserter_stack_size = 1 + prototype.inserter_stack_size_bonus + self.player.force.stack_inserter_capacity_bonus
-=======
       local cycles_per_second = gui_util.calc_inserter_cycles_per_second(prototype)
       if prototype.bulk then
         divisor = cycles_per_second
           * (1 + prototype.inserter_stack_size_bonus + self.player.force.bulk_inserter_capacity_bonus)
->>>>>>> ef2a1a01
       else
         inserter_stack_size = 1 + prototype.inserter_stack_size_bonus + self.player.force.inserter_stack_size_bonus
       end
